--- conflicted
+++ resolved
@@ -33,11 +33,7 @@
 }
 
 git_log () {
-<<<<<<< HEAD
-    git log --first-parent --date=short --pretty=format:"%Cblue%ad %H%Cgreen %s"
-=======
     git log --first-parent --date=short --pretty=format:"%Cblue%ad %h%Cgreen %s %Creset%d"
->>>>>>> 4bccb143
 }
 
 git_current_commit_hash () {
