# 
# how to add packages?
# 
    # you can search for them here: https://search.nixos.org/packages
    #
    # if you find a package like: nixpkg.python38Packages.setuptools
    # then add a section like this:
    #    [[packages]]
    #    load = [ "python38Packages", "setuptools",]
    # 
    # if you need a specific version 
    # search for the package (e.g. "setuptools") on here: https://lazamar.co.uk/nix-versions/
    # each version will have a long hash like "3f50332bc4913a56ad216ca01f5d0bd24277a6b2" 
    # (which is a commit on the nixpkg repo)
    # once you copy the hash, you can add the package below like
    # 
    #    [[packages]]
    #    load = [ "python38Packages", "setuptools",]
    #    from = "3f50332bc4913a56ad216ca01f5d0bd24277a6b2"

# 
# Complex packages
# 
    # things such as platform-specific packages,
    # loading from a git repository,
    # or if you find an online solution that involves native build inputs
    # you can use the following advanced format
    # 
    #    [[packages]]
    #    load = [ "nixGLNvidia",]
    #    onlyIf = [ [ "stdenv", "isLinux",],] # for MacOS use: onlyIf = [ [ "stdenv", "isDarwin",],]
    #    # see https://discourse.nixos.org/t/opencv-with-cuda-in-nix-shell/7358/5
    #    from = { fetchGit = { url = "https://github.com/guibou/nixGL", rev = "7d6bc1b21316bab6cf4a6520c2639a11c25a220e" }, }
    # 
    # in general when looking at online forms, look at the shell.nix file
    # specifically look at the `# create a shell` and `main.packages.mkShell` part
    # and know that seeing `pkgs` online translates to `main.packages` inside the shell.nix file


# [[ you can add tools for your project right here or at the bottom ]]

# 
# 
# 
# Need-to-build-from-source tools
#
# 
# 
# Note: most projects need these, 
# and if you need them for one project nix has a shared-memory across projects
# comment these out in a situation such as deploying a project to a minimal server

# 
# Linux
# 
[[packages]]
load = [ "pkgconfig",]
asNativeBuildInput = true
onlyIf = [ [ "stdenv", "isLinux",],]

[[packages]]
load = [ "libconfig",]
asNativeBuildInput = true
onlyIf = [ [ "stdenv", "isLinux",],]

[[packages]]
load = [ "cmake",]
asNativeBuildInput = true
onlyIf = [ [ "stdenv", "isLinux",],]

[[packages]]
load = [ "stdenv", "cc",]
onlyIf = [ [ "stdenv", "isLinux",],]

# 
# Mac
# 
[[packages]]
load = [ "xcbuild",]
asNativeBuildInput = true
onlyIf = [ [ "stdenv", "isDarwin",],]

[[packages]]
load = [ "xcodebuild",]
asNativeBuildInput = true
onlyIf = [ [ "stdenv", "isDarwin",],]

[[packages]]
load = [ "darwin", "libobjc", ]
asNativeBuildInput = true
onlyIf = [ [ "stdenv", "isDarwin",],]

[[packages]]
load = [ "darwin", "apple_sdk", "frameworks", "CoreServices" ]
asNativeBuildInput = true
onlyIf = [ [ "stdenv", "isDarwin",],]

[[packages]]
load = [ "darwin", "apple_sdk", "frameworks", "CoreFoundation" ]
asNativeBuildInput = true
onlyIf = [ [ "stdenv", "isDarwin",],]

[[packages]]
load = [ "darwin", "apple_sdk", "frameworks", "Foundation" ]
asNativeBuildInput = true
onlyIf = [ [ "stdenv", "isDarwin",],]

[[packages]]
load = [ "darwin", "apple_sdk", "frameworks", "AVKit" ]
asNativeBuildInput = true
onlyIf = [ [ "stdenv", "isDarwin",],]

[[packages]]
load = [ "darwin", "apple_sdk", "frameworks", "AppKit" ]
asNativeBuildInput = true
onlyIf = [ [ "stdenv", "isDarwin",],]

[[packages]]
load = [ "darwin", "apple_sdk", "frameworks", "WebKit" ]
asNativeBuildInput = true
onlyIf = [ [ "stdenv", "isDarwin",],]

[[packages]]
load = [ "darwin", "apple_sdk", "frameworks", "Accounts" ]
asNativeBuildInput = true
onlyIf = [ [ "stdenv", "isDarwin",],]

# 
# both often need
# 
[[packages]]
load = [ "gcc",]

[[packages]]
load = [ "libkrb5",]

# 
# 
# common dependencies
# 
# 

[[packages]]
<<<<<<< HEAD
load = [ "ruby", "devEnv" ]

[[packages]]
load = [ "git",  ]

[[packages]]
load = [ "sqlite",  ]

[[packages]]
load = [ "libpcap",  ]

[[packages]]
load = [ "postgresql",  ]

[[packages]]
load = [ "libxml2",  ]

[[packages]]
load = [ "libxslt",  ]

[[packages]]
load = [ "pkg-config", ]

[[packages]]
load = [ "bundix",  ]

[[packages]]
load = [ "gnumake",  ]

[[packages]]
load = [ "ncurses",]
=======
load = [ "ncurses5",]
>>>>>>> bf2e1532

[[packages]]
load = [ "openssh",]

# 
# 
# fancy command line tools
# 
# 
[[packages]]
load = [ "sd",]

[[packages]]
load = [ "dua",]

[[packages]]
load = [ "tealdeer",]

[[packages]]
load = [ "ytop",]
from = "a332da8588aeea4feb9359d23f58d95520899e3c"

[[packages]]
load = [ "exa",]

[[packages]]
load = [ "zsh",]

[[packages]]
load = [ "zsh-syntax-highlighting",]

[[packages]]
load = [ "oh-my-zsh",]

[[packages]]
load = [ "zsh-autosuggestions",]

[[packages]]
load = [ "spaceship-prompt",]

[[packages]]
load = [ "nnn",]

[[packages]]
load = [ "jq",]

[[packages]]
load = [ "git-subrepo",]

#
#
# Basic Commandline tools
#
#

[[packages]]
load = [ "man",]

[[packages]]
load = [ "coreutils",]

[[packages]]
load = [ "ripgrep",]

[[packages]]
load = [ "which",]

[[packages]]
load = [ "git",]

[[packages]]
load = [ "colorls",]

[[packages]]
load = [ "tree",]

[[packages]]
load = [ "less",]

[[packages]]
load = [ "nano",]

[[packages]]
load = [ "unzip",]

[[packages]]
load = [ "zip",]

[[packages]]
load = [ "findutils",]

[[packages]]
load = [ "wget",]

[[packages]]
load = [ "curl",]

[[packages]]
load = [ "unixtools", "arp",]

[[packages]]
load = [ "unixtools", "ifconfig",]

[[packages]]
load = [ "unixtools", "netstat",]

[[packages]]
load = [ "unixtools", "ping",]

[[packages]]
load = [ "unixtools", "route",]

[[packages]]
load = [ "unixtools", "col",]

[[packages]]
load = [ "unixtools", "column",]

[[packages]]
load = [ "unixtools", "fdisk",]

[[packages]]
load = [ "unixtools", "fsck",]

[[packages]]
load = [ "unixtools", "getconf",]

[[packages]]
load = [ "unixtools", "getent",]

[[packages]]
load = [ "unixtools", "getopt",]

[[packages]]
load = [ "unixtools", "hexdump",]

[[packages]]
load = [ "unixtools", "hostname",]

[[packages]]
load = [ "unixtools", "killall",]

[[packages]]
load = [ "unixtools", "locale",]

[[packages]]
load = [ "unixtools", "more",]

[[packages]]
load = [ "unixtools", "mount",]

[[packages]]
load = [ "unixtools", "ps",]

[[packages]]
load = [ "unixtools", "quota",]

[[packages]]
load = [ "unixtools", "script",]

[[packages]]
load = [ "unixtools", "sysctl",]

[[packages]]
load = [ "unixtools", "top",]

[[packages]]
load = [ "unixtools", "umount",]

[[packages]]
load = [ "unixtools", "whereis",]

[[packages]]
load = [ "unixtools", "write",]

[[packages]]
load = [ "unixtools", "xxd",]

# 
# core
# 
[[packages]]
load = [ "deno",]
from = "c82b46413401efa740a0b994f52e9903a4f6dcd5"

[[packages]]
load = [ "nix",]<|MERGE_RESOLUTION|>--- conflicted
+++ resolved
@@ -141,7 +141,6 @@
 # 
 
 [[packages]]
-<<<<<<< HEAD
 load = [ "ruby", "devEnv" ]
 
 [[packages]]
@@ -172,10 +171,7 @@
 load = [ "gnumake",  ]
 
 [[packages]]
-load = [ "ncurses",]
-=======
 load = [ "ncurses5",]
->>>>>>> bf2e1532
 
 [[packages]]
 load = [ "openssh",]
