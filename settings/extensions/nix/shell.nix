# 
# how to add packages?
# 
    # you can search for them here: https://search.nixos.org/packages
    # to find them in the commandline use:
    #     nix-env -qP --available PACKAGE_NAME_HERE | cat
    # ex:
    #     nix-env -qP --available opencv
    #
    # NOTE: some things (like setuptools) just don't show up in the 
    # search results for some reason, and you just have to guess and check 🙃 

# Lets setup some definitions
let        
    # 
    # load most things from the nix.toml
    # 
    main = (builtins.import
        (builtins.getEnv
            ("__FORNIX_NIX_MAIN_CODE_PATH")
        )
    );
    
<<<<<<< HEAD
    salt = (builtins.import
        (./nixpkgs/salt.nix)
        main
    );
=======
    # 
    # Rust
    #
    rustSetup = rec {
        version = "nightly-2021-09-19";
        
        mozOverlay = (main.import
            (main.fetchTarball
                ({url="https://github.com/mozilla/nixpkgs-mozilla/archive/7c1e8b1dd6ed0043fb4ee0b12b815256b0b9de6f.tar.gz";})
            )
        );
        mainPackagesIncludingRust = (main.import
            # <nixpkgs> but pinned
            (main.fetchTarball
                ({url="https://github.com/NixOS/nixpkgs/archive/c82b46413401efa740a0b994f52e9903a4f6dcd5.tar.gz";})
            )
            ({
                config = {};
                overlays = [ mozOverlay ];
            })
        );
        rustChannel = mainPackagesIncludingRust.rustChannelOf {
            channel = "stable";
        };
        rust = (rustChannel.rust.override {
            targets = [
                "wasm32-unknown-unknown"
                "x86_64-unknown-linux-gnu"
                # wasm32-unknown-unknown    # wasm
                # aarch64-unknown-linux-gnu # ARM64 Linux (kernel 4.2, glibc 2.17+) 1
                # i686-pc-windows-gnu       # 32-bit MinGW (Windows 7+)
                # i686-pc-windows-msvc      # 32-bit MSVC (Windows 7+)
                # i686-unknown-linux-gnu    # 32-bit Linux (kernel 2.6.32+, glibc 2.11+)
                # x86_64-apple-darwin	      # 64-bit macOS (10.7+, Lion+)
                # x86_64-pc-windows-gnu     # 64-bit MinGW (Windows 7+)
                # x86_64-pc-windows-msvc    # 64-bit MSVC (Windows 7+)
                # x86_64-unknown-linux-gnu  # 64-bit Linux (kernel 2.6.32+, glibc 2.11+)
            ];
        });
        
        normalIncludes = (builtins.map
            (each: ''-I"${each}/include"'')
            [
                main.packages.libvmi
                main.packages.glibc.dev
            ]
        );
        
        specialIncludes = [
            ''-I"${main.packages.llvmPackages_latest.libclang.lib}/lib/clang/${main.packages.llvmPackages_latest.libclang.version}/include"''
            ''-I"${main.packages.glib.dev}/include/glib-2.0"''
            ''-I${main.packages.glib.out}/lib/glib-2.0/include/''
        ];
        
        buildInputs = [
            rust
            main.packages.rustup
            main.packages.llvmPackages_latest.llvm
            main.packages.llvmPackages_latest.bintools
            main.packages.llvmPackages_latest.lld
            main.packages.zlib.out
            main.packages.xorriso
            main.packages.grub2
            main.packages.qemu
            main.packages.python3
        ];
        
        nativeBuildInputs = [];
        
        shellHook = ''
            export PATH="$PATH:$HOME/.cargo/bin"
            if [[ "$OSTYPE" == "linux-gnu" ]] 
            then
                export PATH="$PATH:$HOME/.rustup/toolchains/$RUSTC_VERSION-x86_64-unknown-linux-gnu/bin/"
            fi
        '';
        
        envVars = {
            # according to: https://nixos.wiki/wiki/Rust
            # Certain Rust tools won't work without this
            # This can also be fixed by using oxalica/rust-overlay and specifying the rust-src extension
            # See https://discourse.nixos.org/t/rust-src-not-found-and-other-misadventures-of-developing-rust-on-nixos/11570/3?u=samuela. for more details.
            RUST_SRC_PATH = "${main.packages.rust.packages.stable.rustPlatform.rustLibSrc}";
            RUSTC_VERSION = version;
            # https://github.com/rust-lang/rust-bindgen#environment-variables
            LIBCLANG_PATH = main.packages.lib.makeLibraryPath [ main.packages.llvmPackages_latest.libclang.lib ];
            # Add libvmi precompiled library to rustc search path
            RUSTFLAGS = (builtins.map
                (each: ''-L ${each}/lib'')
                [
                    main.packages.libvmi
                ]
            );
            
            # Add libvmi, glibc, clang, glib headers to bindgen search path
            BINDGEN_EXTRA_CLANG_ARGS = [] ++ normalIncludes ++ specialIncludes;
        };
    };
>>>>>>> 14a833b5
    
    # just a helper
    emptyOptions = ({
        buildInputs = [];
        nativeBuildInputs = [];
        shellCode = "";
    });
    
    # 
    # Linux Only
    #
    linuxOnly = if main.stdenv.isLinux then ({
        buildInputs = [];
        nativeBuildInputs = [];
        shellCode = ''
            if [[ "$OSTYPE" == "linux-gnu" ]] 
            then
                true # add important (LD_LIBRARY_PATH, PATH, etc) nix-Linux code here
                # export EXTRA_CCFLAGS="$EXTRA_CCFLAGS:-I/usr/include"
            fi
        '';
        # for python with CUDA 
        # 1. install cuda drivers on the main machine then
        # 2. include the following inside the shellCode if statement above
        #     export CUDA_PATH="${main.packages.cudatoolkit}"
        #     export EXTRA_LDFLAGS="-L/lib -L${main.packages.linuxPackages.nvidia_x11}/lib"
        #     export EXTRA_CCFLAGS="-I/usr/include"
        #     export LD_LIBRARY_PATH="$LD_LIBRARY_PATH:${main.packages.linuxPackages.nvidia_x11}/lib:${main.packages.ncurses5}/lib:/run/opengl-driver/lib"
        #     export LD_LIBRARY_PATH="$(${main.packages.nixGLNvidia}/bin/nixGLNvidia printenv LD_LIBRARY_PATH):$LD_LIBRARY_PATH"
        #     export LD_LIBRARY_PATH="${main.makeLibraryPath [ main.packages.glib ] }:$LD_LIBRARY_PATH"
        # 3. then add the following to the nix.toml file
        #    # 
        #    # Nvidia
        #    # 
        #    [[packages]]
        #    load = [ "nixGLNvidia",]
        #    onlyIf = [ [ "stdenv", "isLinux",],]
        #    # see https://discourse.nixos.org/t/opencv-with-cuda-in-nix-shell/7358/5
        #    from = { fetchGit = { url = "https://github.com/guibou/nixGL", rev = "7d6bc1b21316bab6cf4a6520c2639a11c25a220e" }, }
        # 
        #    [[packages]]
        #    load = [ "pkgconfig",]
        #    asNativeBuildInput = true
        #    onlyIf = [ [ "stdenv", "isLinux",],]
        # 
        #    [[packages]]
        #    load = [ "cudatoolkit",]
        #    onlyIf = [ [ "stdenv", "isLinux",],]
        #
        #    [[packages]]
        #    load = [ "libconfig",]
        #    asNativeBuildInput = true
        #    onlyIf = [ [ "stdenv", "isLinux",],]
        #
        #    [[packages]]
        #    load = [ "cmake",]
        #    asNativeBuildInput = true
        #    onlyIf = [ [ "stdenv", "isLinux",],]
        #
        #    [[packages]]
        #    load = [ "libGLU",]
        #    onlyIf = [ [ "stdenv", "isLinux",],]
        #
        #    [[packages]]
        #    load = [ "linuxPackages", "nvidia_x11",]
        #    onlyIf = [ [ "stdenv", "isLinux",],]
        #
        #    [[packages]]
        #    load = [ "stdenv", "cc",]
        #    onlyIf = [ [ "stdenv", "isLinux",],]
        #
        # 4. if you want opencv with cuda add the following to the nix.toml
        #    # 
        #    # opencv
        #    # 
        #    [[packages]]
        #    onlyIf = [ [ "stdenv", "isLinux",],]
        #    load = [ "opencv4",]
        #    override = { enableGtk3 = true, enableFfmpeg = true, enableCuda = true, enableUnfree = true, }
        #    # see https://discourse.nixos.org/t/opencv-with-cuda-in-nix-shell/7358/5
        #    from = { fetchGit = { url = "https://github.com/NixOS/nixpkgs/", rev = "a332da8588aeea4feb9359d23f58d95520899e3c" }, options = { config = { allowUnfree = true } }, }
    }) else emptyOptions;
    
    # 
    # Mac Only
    # 
    macOnly = if main.stdenv.isDarwin then ({
        buildInputs = [];
        nativeBuildInputs = [];
        shellCode = ''
            if [[ "$OSTYPE" = "darwin"* ]] 
            then
                true # add important nix-MacOS code here
                export EXTRA_CCFLAGS="$EXTRA_CCFLAGS:-I/usr/include:${main.packages.darwin.apple_sdk.frameworks.CoreServices}/Library/Frameworks/CoreServices.framework/Headers/"
            fi
        '';
    }) else emptyOptions;
    
# using the above definitions
in
    # 
    # create a shell
    # 
    main.packages.mkShell {
        # inside that shell, make sure to use these packages
<<<<<<< HEAD
        buildInputs =  main.project.buildInputs ++ macOnly.buildInputs ++ linuxOnly.buildInputs ++ [ salt ];
=======
        buildInputs =  main.project.buildInputs ++ macOnly.buildInputs ++ linuxOnly.buildInputs ++ rustSetup.buildInputs;
>>>>>>> 14a833b5
        
        nativeBuildInputs =  main.project.nativeBuildInputs ++ macOnly.nativeBuildInputs ++ linuxOnly.nativeBuildInputs ++ rustSetup.nativeBuildInputs;
        
        # run some bash code before starting up the shell
        shellHook = ''
            ${main.project.protectHomeShellCode}
            if [ "$FORNIX_DEBUG" = "true" ]; then
                echo "starting: 'shellHook' inside the 'settings/extensions/nix/shell.nix' file"
            fi
            ${linuxOnly.shellCode}
            ${macOnly.shellCode}
            ${rustSetup.shellHook}
            # provide access to ncurses for nice terminal interactions
            
            if [ "$FORNIX_DEBUG" = "true" ]; then
                echo "finished: 'shellHook' inside the 'settings/extensions/nix/shell.nix' file"
                echo ""
                echo "Tools/Commands mentioned in 'settings/extensions/nix/nix.toml' are now available/installed"
            fi
        '';
        
        inherit (rustSetup.envVars)
            RUST_SRC_PATH
            RUSTC_VERSION
            LIBCLANG_PATH
            RUSTFLAGS
            BINDGEN_EXTRA_CLANG_ARGS
        ;
    }<|MERGE_RESOLUTION|>--- conflicted
+++ resolved
@@ -21,12 +21,11 @@
         )
     );
     
-<<<<<<< HEAD
     salt = (builtins.import
         (./nixpkgs/salt.nix)
         main
     );
-=======
+    
     # 
     # Rust
     #
@@ -125,7 +124,6 @@
             BINDGEN_EXTRA_CLANG_ARGS = [] ++ normalIncludes ++ specialIncludes;
         };
     };
->>>>>>> 14a833b5
     
     # just a helper
     emptyOptions = ({
@@ -231,11 +229,7 @@
     # 
     main.packages.mkShell {
         # inside that shell, make sure to use these packages
-<<<<<<< HEAD
-        buildInputs =  main.project.buildInputs ++ macOnly.buildInputs ++ linuxOnly.buildInputs ++ [ salt ];
-=======
-        buildInputs =  main.project.buildInputs ++ macOnly.buildInputs ++ linuxOnly.buildInputs ++ rustSetup.buildInputs;
->>>>>>> 14a833b5
+        buildInputs =  main.project.buildInputs ++ macOnly.buildInputs ++ linuxOnly.buildInputs ++ rustSetup.buildInputs ++ [ salt ];
         
         nativeBuildInputs =  main.project.nativeBuildInputs ++ macOnly.nativeBuildInputs ++ linuxOnly.nativeBuildInputs ++ rustSetup.nativeBuildInputs;
         
