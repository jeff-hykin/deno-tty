# 
# how to add packages?
# 
    # you can search for them here: https://search.nixos.org/packages
    # to find them in the commandline use:
    #     nix-env -qP --available PACKAGE_NAME_HERE | cat
    # ex:
    #     nix-env -qP --available opencv
    #
    # NOTE: some things (like setuptools) just don't show up in the 
    # search results for some reason, and you just have to guess and check 🙃 

# Lets setup some definitions
let        
    # 
    # load most things from the nix.toml
    # 
    main = (builtins.import
        (builtins.getEnv
            ("__FORNIX_NIX_MAIN_CODE_PATH")
        )
    );
    
    salt = (builtins.import
        (./nixpkgs/salt.nix)
        main
    );
    
    # just a helper
    emptyOptions = ({
        buildInputs = [];
        nativeBuildInputs = [];
        shellCode = "";
    });
    
    # 
    # Linux Only
    #
    linuxOnly = if main.stdenv.isLinux then ({
        buildInputs = [];
        nativeBuildInputs = [];
        shellCode = ''
            if [[ "$OSTYPE" == "linux-gnu" ]] 
            then
                true # add important (LD_LIBRARY_PATH, PATH, etc) nix-Linux code here
                export EXTRA_CCFLAGS="$EXTRA_CCFLAGS:-I/usr/include"
            fi
        '';
    }) else emptyOptions;
    
    # 
    # Mac Only
    # 
    macOnly = if main.stdenv.isDarwin then ({
        buildInputs = [];
        nativeBuildInputs = [];
        shellCode = ''
            if [[ "$OSTYPE" = "darwin"* ]] 
            then
                true # add important nix-MacOS code here
                export EXTRA_CCFLAGS="$EXTRA_CCFLAGS:-I/usr/include:${main.packages.darwin.apple_sdk.frameworks.CoreServices}/Library/Frameworks/CoreServices.framework/Headers/"
            fi
        '';
    }) else emptyOptions;
    
    # 
    # Ruby specific
    # 
    rubyGems = (main.packages.bundlerEnv {
        name = "gems";
        ruby = main.packages.ruby;
        gemdir = ../../..;
    });
    
# using the above definitions
in
    # 
    # create a shell
    # 
    main.packages.mkShell {
        # inside that shell, make sure to use these packages
<<<<<<< HEAD
        buildInputs = main.project.buildInputs ++ macOnly.buildInputs ++ linuxOnly.buildInputs ++ [ rubyGems (main.lowPrio rubyGems.wrappedRuby) ];
=======
        buildInputs =  main.project.buildInputs ++ macOnly.buildInputs ++ linuxOnly.buildInputs ++ [ salt ];
>>>>>>> aa2be913
        
        nativeBuildInputs =  main.project.nativeBuildInputs ++ macOnly.nativeBuildInputs ++ linuxOnly.nativeBuildInputs;
        
        # run some bash code before starting up the shell
        shellHook = ''
            ${main.project.protectHomeShellCode}
            if [ "$FORNIX_DEBUG" = "true" ]; then
                echo "starting: 'shellHook' inside the 'settings/extensions/nix/shell.nix' file"
            fi
            ${linuxOnly.shellCode}
            ${macOnly.shellCode}
            
            # provide access to ncurses for nice terminal interactions
            export LD_LIBRARY_PATH="$LD_LIBRARY_PATH:${main.packages.ncurses}/lib"
            export LD_LIBRARY_PATH="${main.makeLibraryPath [ main.packages.glib ] }:$LD_LIBRARY_PATH"
            
            if [ "$FORNIX_DEBUG" = "true" ]; then
                echo "finished: 'shellHook' inside the 'settings/extensions/nix/shell.nix' file"
                echo ""
                echo "Tools/Commands mentioned in 'settings/extensions/nix/nix.toml' are now available/installed"
            fi
        '';
    }<|MERGE_RESOLUTION|>--- conflicted
+++ resolved
@@ -79,11 +79,12 @@
     # 
     main.packages.mkShell {
         # inside that shell, make sure to use these packages
-<<<<<<< HEAD
-        buildInputs = main.project.buildInputs ++ macOnly.buildInputs ++ linuxOnly.buildInputs ++ [ rubyGems (main.lowPrio rubyGems.wrappedRuby) ];
-=======
-        buildInputs =  main.project.buildInputs ++ macOnly.buildInputs ++ linuxOnly.buildInputs ++ [ salt ];
->>>>>>> aa2be913
+        buildInputs = main.project.buildInputs ++ macOnly.buildInputs ++ linuxOnly.buildInputs ++ [
+            salt
+            (rubyGems
+                (main.lowPrio rubyGems.wrappedRuby)
+            )
+        ];
         
         nativeBuildInputs =  main.project.nativeBuildInputs ++ macOnly.nativeBuildInputs ++ linuxOnly.nativeBuildInputs;
         
