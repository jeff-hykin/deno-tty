--- conflicted
+++ resolved
@@ -256,7 +256,6 @@
     # 
     # create a shell
     # 
-<<<<<<< HEAD
     (main.packages.mkShell
         (
             ({
@@ -274,6 +273,8 @@
                     ${linuxOnly.shellCode}
                     ${macOnly.shellCode}
                     # provide access to ncurses for nice terminal interactions
+                    export LD_LIBRARY_PATH="$LD_LIBRARY_PATH:${main.packages.ncurses5}/lib"
+                    export LD_LIBRARY_PATH="${main.makeLibraryPath [ main.packages.glib ] }:$LD_LIBRARY_PATH"
                     
                     if [ "$FORNIX_DEBUG" = "true" ]; then
                         echo "finished: 'shellHook' inside the 'settings/extensions/nix/shell.nix' file"
@@ -285,32 +286,4 @@
             // macOnly.envVars
             // linuxOnly.envVars
         )
-    )
-=======
-    main.packages.mkShell {
-        # inside that shell, make sure to use these packages
-        buildInputs =  main.project.buildInputs ++ macOnly.buildInputs ++ linuxOnly.buildInputs ++ [ salt ];
-        
-        nativeBuildInputs =  main.project.nativeBuildInputs ++ macOnly.nativeBuildInputs ++ linuxOnly.nativeBuildInputs;
-        
-        # run some bash code before starting up the shell
-        shellHook = ''
-            ${main.project.protectHomeShellCode}
-            if [ "$FORNIX_DEBUG" = "true" ]; then
-                echo "starting: 'shellHook' inside the 'settings/extensions/nix/shell.nix' file"
-            fi
-            ${linuxOnly.shellCode}
-            ${macOnly.shellCode}
-            
-            # provide access to ncurses for nice terminal interactions
-            export LD_LIBRARY_PATH="$LD_LIBRARY_PATH:${main.packages.ncurses5}/lib"
-            export LD_LIBRARY_PATH="${main.makeLibraryPath [ main.packages.glib ] }:$LD_LIBRARY_PATH"
-            
-            if [ "$FORNIX_DEBUG" = "true" ]; then
-                echo "finished: 'shellHook' inside the 'settings/extensions/nix/shell.nix' file"
-                echo ""
-                echo "Tools/Commands mentioned in 'settings/extensions/nix/nix.toml' are now available/installed"
-            fi
-        '';
-    }
->>>>>>> bf2e1532
+    )